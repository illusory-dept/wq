use wq::evaluator::Evaluator;

use std::env;
use std::fs;
use std::io::{self, Write};
use std::time::Instant;

use wq::value::is_boxed;
use wq::value::set_boxed;

use colored::Colorize;

fn main() {
    let args: Vec<String> = env::args().collect();

    // Handle command line script execution
    if args.len() > 1 {
        execute_script(&args[1]);
        return;
    }

    println!("{}", "wq (c) tttiw (l) mit".magenta());
    println!("{}", "help | quit".green());

    let mut evaluator = Evaluator::new();
    let mut line_number = 1;

    loop {
        // Print prompt
        print!("{} {} ", line_number.to_string().blue(), "wq$".magenta());
        io::stdout().flush().unwrap();

        // Read input
        let mut input = String::new();
        match io::stdin().read_line(&mut input) {
            Ok(0) => break, // EOF
            Ok(_) => {
                let input = input.trim();

                // Handle repl commands
                match input {
                    "quit" | "exit" | "\\q" => {
                        println!("bye");
                        break;
                    }
                    "help" | "\\h" => {
                        show_help();
                        continue;
                    }
                    "vars" | "\\v" => {
                        evaluator.show_environment();
                        continue;
                    }
                    "clear" | "\\c" => {
                        evaluator.environment_mut().clear();
                        println!("Variables cleared");
                        continue;
                    }
                    "box" | "\\b" => {
                        if is_boxed() {
                            println!("{}", format!("Display mode: default").cyan());
                            set_boxed(false)
                        } else {
                            println!("{}", format!("Display mode: boxed").cyan());
                            set_boxed(true)
                        }
                        continue;
                    }
                    cmd if cmd.starts_with("debug") || cmd.starts_with("\\d") => {
                        let arg = if let Some(rest) = cmd.strip_prefix("debug") {
                            rest.trim()
                        } else if let Some(rest) = cmd.strip_prefix("\\d") {
                            rest.trim()
                        } else {
                            ""
                        };

                        if arg.is_empty() {
                            println!("debug {}", if evaluator.debug() { "on" } else { "off" });
                        } else if arg == "1" || arg.eq_ignore_ascii_case("on") {
                            evaluator.set_debug(true);
                            println!("debug on");
                        } else if arg == "0" || arg.eq_ignore_ascii_case("off") {
                            evaluator.set_debug(false);
                            println!("debug off");
                        } else {
                            println!("usage: debug [on|off|1|0]");
                        }
                        continue;
                    }
                    cmd if cmd.starts_with("\\t") || cmd.starts_with("time ") => {
                        let src = if let Some(rest) = cmd.strip_prefix("\\t") {
                            rest.trim()
                        } else if let Some(rest) = cmd.strip_prefix("time ") {
                            rest.trim()
                        } else {
                            ""
                        };

                        if src.is_empty() {
                            println!("{}", "expected wq code".red());
                            continue;
                        }

                        let start = Instant::now();

                        match evaluator.eval_string(src) {
                            Ok(result) => {
                                println!("{result}");
                            }
                            Err(error) => {
                                eprintln!("Error: {error}");
                            }
                        }

                        let duration = start.elapsed();
                        println!("{}", format!("time elapsed: {duration:?}").cyan());
                        continue;
                    }
                    cmd if cmd.starts_with("load ") || cmd.starts_with("\\l ") => {
                        let filename = if cmd.starts_with("load ") {
                            &cmd[5..]
                        } else {
                            &cmd[3..]
                        };
                        load_script(&mut evaluator, filename.trim());
                        continue;
                    }
                    "" => {
                        // Empty line; continue
                        continue;
                    }
                    _ => {}
                }

                match evaluator.eval_string(input) {
                    Ok(result) => {
                        println!("{result}");
                    }
                    Err(error) => {
                        eprintln!("Error: {error}");
                    }
                }

                line_number += 1;
            }
            Err(error) => {
                eprintln!("Error reading input: {error}");
                break;
            }
        }
    }
}

fn show_help() {
    println!(
<<<<<<< HEAD
        "//builtins:
  abs neg signum sqrt exp log floor ceiling
  count first last reverse sum max min avg
  rand sin cos tan sinh cosh tanh
  til range type string
  take drop where distinct sort
  cat flatten and or not xor echo
//repl cmds:
  help vars clear load time debug quit box"
=======
        "{}",
        r#"
        +    -    *    /    %    :
        $[cond;tb;fb] W[cond;b1] N[n;b1]
        abs neg signum sqrt exp ln floor ceiling
        count first last reverse sum max min avg
        rand sin cos tan sinh cosh tanh
        til range take drop where distinct sort
        cat flatten and or not xor
        type string echo
        int float char(string) symbol bool
        list l:(1;2.5);l[0]
        func f:{[x;n]t:x;N[n-1;t:t*x];t};f[2;3;]
                                     required ^
        repl: \h  \v    \c    \l   \t   \d    \q
              help vars clear load time debug quit"#
>>>>>>> 53c5533a
    );
}

fn load_script(evaluator: &mut Evaluator, filename: &str) {
    // record variables before loading
    let vars_before = evaluator.environment().variables().clone();

    match fs::read_to_string(filename) {
        Ok(content) => {
            for line in content.lines() {
                let line = line.trim();
                if line.is_empty() || line.starts_with("//") {
                    continue;
                }

                match evaluator.eval_string(line) {
                    Ok(_) => {} // Silent execution
                    Err(error) => {
                        eprintln!("Error in {filename}: {error}");
                        return;
                    }
                }
            }

            // Show newly introduced bindings
            // fixme: overridden bindings are not shown properly
            let vars_after = evaluator.environment().variables();
            let mut new_bindings = Vec::new();

            for (name, value) in vars_after {
                if !vars_before.contains_key(name) {
                    new_bindings.push((name, value));
                }
            }

            if new_bindings.is_empty() {
                println!("{}", "no new bindings".blue());
            } else {
                println!("{}:", "new bindings:".blue());
                for (name, value) in new_bindings {
                    println!("  {name} = {value}");
                }
            }
        }
        Err(error) => {
            eprintln!("Cannot load {filename}: {error}");
        }
    }
}

fn execute_script(filename: &str) {
    let mut evaluator = Evaluator::new();

    match fs::read_to_string(filename) {
        Ok(content) => {
            println!("Executing script: {filename}");

            for (line_num, line) in content.lines().enumerate() {
                let line = line.trim();
                if line.is_empty() {
                    continue;
                }

                print!("{}", format!("({}) ", line_num + 1).blue());
                io::stdout().flush().unwrap();

                match evaluator.eval_string(line) {
                    Ok(result) => {
                        println!("{result}");
                    }
                    Err(error) => {
                        println!("{error}");
                    }
                }
            }
        }
        Err(error) => {
            eprintln!("Cannot read {filename}: {error}");
            std::process::exit(1);
        }
    }
}<|MERGE_RESOLUTION|>--- conflicted
+++ resolved
@@ -154,17 +154,6 @@
 
 fn show_help() {
     println!(
-<<<<<<< HEAD
-        "//builtins:
-  abs neg signum sqrt exp log floor ceiling
-  count first last reverse sum max min avg
-  rand sin cos tan sinh cosh tanh
-  til range type string
-  take drop where distinct sort
-  cat flatten and or not xor echo
-//repl cmds:
-  help vars clear load time debug quit box"
-=======
         "{}",
         r#"
         +    -    *    /    %    :
@@ -181,7 +170,6 @@
                                      required ^
         repl: \h  \v    \c    \l   \t   \d    \q
               help vars clear load time debug quit"#
->>>>>>> 53c5533a
     );
 }
 
